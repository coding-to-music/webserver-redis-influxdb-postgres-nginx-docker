[package]
name = "webserver"
version = "0.1.0"
authors = ["Isak Jägberg <ijagberg@gmail.com>"]
edition = "2018"

[dependencies]
dotenv = "0.15.0"
tokio = { version = "0.2", features = ["macros"] }
serde = { version = "1.0.118", features = ["derive"] }
serde_json = "1.0.47"
log = "0.4"
pretty_env_logger = "0.3"
futures = "0.3.4"
rusqlite = "0.21.0"
warp = "0.2.2"
chrono = "0.4.11"
ring = "0.16.13"
structopt = "0.3.14"
num-traits = "0.2.11"
<<<<<<< HEAD
influx = { git = "ssh://git@github.com/ijagberg/influx", branch = "main" }
webserver_database = { git = "ssh://git@github.com/ijagberg/webserver_database", branch = "main" }
webserver_contracts = { git = "ssh://git@github.com/ijagberg/webserver_contracts", branch = "main" }
=======
influx = { git = "https://github.com/ijagberg/influx", branch = "main" }
webserver_database = { git = "https://github.com/ijagberg/webserver_database", branch = "main" }
webserver_contracts = { git = "https://github.com/ijagberg/webserver_contracts", branch = "main" }
uuid = "0.8.2"
>>>>>>> 512b6598
<|MERGE_RESOLUTION|>--- conflicted
+++ resolved
@@ -18,13 +18,7 @@
 ring = "0.16.13"
 structopt = "0.3.14"
 num-traits = "0.2.11"
-<<<<<<< HEAD
 influx = { git = "ssh://git@github.com/ijagberg/influx", branch = "main" }
 webserver_database = { git = "ssh://git@github.com/ijagberg/webserver_database", branch = "main" }
 webserver_contracts = { git = "ssh://git@github.com/ijagberg/webserver_contracts", branch = "main" }
-=======
-influx = { git = "https://github.com/ijagberg/influx", branch = "main" }
-webserver_database = { git = "https://github.com/ijagberg/webserver_database", branch = "main" }
-webserver_contracts = { git = "https://github.com/ijagberg/webserver_contracts", branch = "main" }
-uuid = "0.8.2"
->>>>>>> 512b6598
+uuid = "0.8.2"