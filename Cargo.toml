[package]
name = "webserver"
version = "0.1.0"
authors = ["Isak Jägberg <ijagberg@gmail.com>"]
edition = "2018"

[dependencies]
actix-web = "2.0.0"
dotenv = "0.15.0"
tokio = { version = "0.2", features = ["macros"] }
serde = { version = "1.0", features = ["derive"] }
serde_json = "1.0.47"
log = "0.4"
pretty_env_logger = "0.3"
futures = "0.3.4"
<<<<<<< HEAD
bytes = "0.5.4"
actix-rt = "1.0.0"
reqwest = { version = "0.10.1", features = ["json"] }
lazy_static = "1.4.0"
schemars = "0.6.5"
chrono = "0.4.10"
=======
geofencing_client = { path = "../geofencing_client" }
rusqlite = "0.21.0"
>>>>>>> f5bc6106
<|MERGE_RESOLUTION|>--- conflicted
+++ resolved
@@ -13,14 +13,5 @@
 log = "0.4"
 pretty_env_logger = "0.3"
 futures = "0.3.4"
-<<<<<<< HEAD
-bytes = "0.5.4"
-actix-rt = "1.0.0"
-reqwest = { version = "0.10.1", features = ["json"] }
-lazy_static = "1.4.0"
-schemars = "0.6.5"
-chrono = "0.4.10"
-=======
 geofencing_client = { path = "../geofencing_client" }
-rusqlite = "0.21.0"
->>>>>>> f5bc6106
+rusqlite = "0.21.0"