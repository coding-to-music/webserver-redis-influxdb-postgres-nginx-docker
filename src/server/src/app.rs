--- conflicted
+++ resolved
@@ -8,11 +8,7 @@
 use db::{DatabaseError, Request as DbRequest, RequestLog as DbRequestLog, Response as DbResponse};
 use hmac::crypto_mac::InvalidKeyLength;
 use model::*;
-<<<<<<< HEAD
-use redis::{pool::AsyncRedisPool as RedisPool, redis::RedisError};
-=======
 use redis::{mobc_redis, RedisPool};
->>>>>>> 6b82fe32
 use std::{
     convert::TryFrom,
     error::Error,
