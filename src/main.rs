<<<<<<< HEAD
=======
use dotenv::dotenv;
use futures::future;
use methods::*;
use serde_json::Value;
use std::convert::Infallible;
use std::{fmt::Debug, str::FromStr, sync::Arc};
use warp::Filter;
use warp::Reply;

>>>>>>> f5bc6106
#[macro_use]
extern crate log;
#[macro_use]
extern crate lazy_static;

use actix_web::{middleware, App, HttpServer};
use dotenv::dotenv;

mod app;
mod controllers;

#[actix_rt::main]
async fn main() {
    dotenv().ok();
    pretty_env_logger::init();

<<<<<<< HEAD
    HttpServer::new(|| {
        App::new()
            .wrap(middleware::Compress::default())
            .wrap(middleware::Logger::default())
            .service(app::handle_request)
    })
    .bind("127.0.0.1:3000")
    .expect("failed to bind")
    .run()
    .await
    .unwrap()
}

/// Utility method to retrieve an environment variable or panic with the name of the missing variable
pub fn get_env_var(var: &str) -> String {
    std::env::var(var).expect(&format!(r#"missing required env var "{}""#, var))
=======
    let app = Arc::new(App::new());

    let log = warp::log("api");

    let handler = warp::post()
        .and(warp::path("api"))
        .and(warp::body::json())
        .and_then(move |body| handle_request(app.clone(), body))
        .with(log);

    warp::serve(handler).run(([0, 0, 0, 0], 3000)).await;
}

pub struct App {
    bookmark_controller: BookmarkController,
}

impl App {
    pub fn new() -> Self {
        Self {
            bookmark_controller: BookmarkController::new(),
        }
    }

    async fn handle_single(&self, req: JsonRpcRequest) -> JsonRpcResponse {
        let jsonrpc = req.version().clone();
        let id = req.id().clone();
        let now = std::time::Instant::now();
        info!(
            "handling request with id {:?} with method: {}",
            id,
            req.method()
        );
        let response = match Method::from_str(req.method()) {
            Err(_) => JsonRpcResponse::error(jsonrpc, Error::method_not_found(), id),
            Ok(method) => match method {
                Method::SearchBookmark => JsonRpcResponse::from_result(
                    jsonrpc,
                    self.bookmark_controller
                        .search(req.params().to_owned())
                        .await,
                    id,
                ),
                Method::AddBookmark => JsonRpcResponse::from_result(
                    jsonrpc,
                    self.bookmark_controller.add(req.params().to_owned()).await,
                    id,
                ),
                Method::DeleteBookmark => JsonRpcResponse::from_result(
                    jsonrpc,
                    self.bookmark_controller
                        .delete(req.params().to_owned())
                        .await,
                    id,
                ),
            },
        };

        info!(
            "handled request with id {:?} with method: {} in {:?}",
            req.id(),
            req.method(),
            now.elapsed()
        );

        response
    }

    async fn handle_batch(&self, reqs: Vec<JsonRpcRequest>) -> Vec<JsonRpcResponse> {
        future::join_all(
            reqs.into_iter()
                .map(|req| self.handle_single(req))
                .collect::<Vec<_>>(),
        )
        .await
    }
}

pub async fn handle_request(app: Arc<App>, body: Value) -> Result<impl Reply, Infallible> {
    if body.is_object() {
        Ok(warp::reply::json(
            &app.handle_single(serde_json::from_value(body).unwrap())
                .await,
        ))
    } else if let Value::Array(values) = body {
        Ok(warp::reply::json(
            &app.handle_batch(
                values
                    .into_iter()
                    .map(|value| serde_json::from_value(value).unwrap())
                    .collect(),
            )
            .await,
        ))
    } else {
        Ok(warp::reply::json(&JsonRpcResponse::error(
            JsonRpcVersion::Two,
            Error::invalid_request(),
            None,
        )))
    }
}

pub fn get_env_var<T: FromStr>(var: &str) -> T
where
    <T as FromStr>::Err: Debug,
{
    std::env::var(var)
        .expect(&format!(r#"could not find env var "{}""#, var))
        .parse()
        .expect(&format!(r#"could not parse env var "{}""#, var))
>>>>>>> f5bc6106
}<|MERGE_RESOLUTION|>--- conflicted
+++ resolved
@@ -1,5 +1,3 @@
-<<<<<<< HEAD
-=======
 use dotenv::dotenv;
 use futures::future;
 use methods::*;
@@ -9,7 +7,6 @@
 use warp::Filter;
 use warp::Reply;
 
->>>>>>> f5bc6106
 #[macro_use]
 extern crate log;
 #[macro_use]
@@ -26,24 +23,6 @@
     dotenv().ok();
     pretty_env_logger::init();
 
-<<<<<<< HEAD
-    HttpServer::new(|| {
-        App::new()
-            .wrap(middleware::Compress::default())
-            .wrap(middleware::Logger::default())
-            .service(app::handle_request)
-    })
-    .bind("127.0.0.1:3000")
-    .expect("failed to bind")
-    .run()
-    .await
-    .unwrap()
-}
-
-/// Utility method to retrieve an environment variable or panic with the name of the missing variable
-pub fn get_env_var(var: &str) -> String {
-    std::env::var(var).expect(&format!(r#"missing required env var "{}""#, var))
-=======
     let app = Arc::new(App::new());
 
     let log = warp::log("api");
@@ -155,5 +134,4 @@
         .expect(&format!(r#"could not find env var "{}""#, var))
         .parse()
         .expect(&format!(r#"could not parse env var "{}""#, var))
->>>>>>> f5bc6106
 }